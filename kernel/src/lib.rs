// SPDX-License-Identifier: MPL-2.0

//! Aster-nix is the Asterinas kernel, a safe, efficient unix-like
//! operating system kernel built on top of OSTD and OSDK.

#![no_std]
#![no_main]
#![deny(unsafe_code)]
#![expect(incomplete_features)]
#![feature(btree_cursors)]
#![feature(btree_extract_if)]
#![feature(debug_closure_helpers)]
#![feature(extend_one)]
#![feature(fn_traits)]
#![feature(format_args_nl)]
#![feature(int_roundings)]
#![feature(let_chains)]
#![feature(linked_list_cursors)]
#![feature(linked_list_remove)]
#![feature(linked_list_retain)]
#![feature(negative_impls)]
#![feature(panic_can_unwind)]
#![feature(register_tool)]
// FIXME: This feature is used to support vm capbility now as a work around.
// Since this is an incomplete feature, use this feature is unsafe.
// We should find a proper method to replace this feature with min_specialization, which is a sound feature.
#![feature(specialization)]
#![feature(step_trait)]
#![feature(trait_alias)]
#![feature(trait_upcasting)]
#![register_tool(component_access_control)]

use kcmdline::KCmdlineArg;
use ostd::{
    arch::qemu::{exit_qemu, QemuExitCode},
    boot::boot_info,
    cpu::{CpuId, CpuSet, PinCurrentCpu},
};
use process::Process;
use sched::SchedPolicy;

use crate::{prelude::*, thread::kernel_thread::ThreadOptions};

extern crate alloc;
extern crate lru;
#[macro_use]
extern crate controlled;
#[macro_use]
extern crate getset;

pub mod arch;
pub mod context;
pub mod cpu;
pub mod device;
pub mod driver;
pub mod error;
pub mod events;
pub mod fs;
pub mod ipc;
pub mod kcmdline;
pub mod net;
pub mod prelude;
mod process;
mod sched;
pub mod syscall;
pub mod thread;
pub mod time;
mod util;
pub(crate) mod vdso;
pub mod vm;

#[ostd::main]
#[controlled]
pub fn main() {
    ostd::early_println!("[kernel] OSTD initialized. Preparing components.");
    component::init_all(component::parse_metadata!()).unwrap();
    init();

    // Spawn all AP idle threads.
    ostd::boot::smp::register_ap_entry(ap_init);

    // Spawn the first kernel thread on BSP.
    let mut affinity = CpuSet::new_empty();
    affinity.add(CpuId::bsp());
    ThreadOptions::new(init_thread)
        .cpu_affinity(affinity)
        .sched_policy(SchedPolicy::Idle)
        .spawn();
}

pub fn init() {
<<<<<<< HEAD
    // log::set_max_level(log::LevelFilter::Info);

=======
    thread::init();
>>>>>>> 6ef74345
    util::random::init();
    driver::init();
    time::init();
    #[cfg(target_arch = "x86_64")]
    net::init();
    sched::init();
    fs::rootfs::init(boot_info().initramfs.expect("No initramfs found!")).unwrap();
    device::init().unwrap();
    syscall::init();
    vdso::init();
    process::init();
}

fn ap_init() {
    fn ap_idle_thread() {
        let preempt_guard = ostd::task::disable_preempt();
        let cpu_id = preempt_guard.current_cpu();
        drop(preempt_guard);
        log::info!("Kernel idle thread for CPU #{} started.", cpu_id.as_usize());

        loop {
            crate::thread::Thread::yield_now();
            ostd::cpu::sleep_for_interrupt();
        }
    }
    let preempt_guard = ostd::task::disable_preempt();
    let cpu_id = preempt_guard.current_cpu();
    drop(preempt_guard);

    ThreadOptions::new(ap_idle_thread)
        .cpu_affinity(cpu_id.into())
        .sched_policy(SchedPolicy::Idle)
        .spawn();
}

fn init_thread() {
    println!("[kernel] Spawn init thread");
    // Work queue should be initialized before interrupt is enabled,
    // in case any irq handler uses work queue as bottom half
    thread::work_queue::init();
    #[cfg(target_arch = "x86_64")]
    net::lazy_init();
    fs::lazy_init();
    ipc::init();
    // driver::pci::virtio::block::block_device_test();
    let thread = ThreadOptions::new(|| {
        println!("[kernel] Hello world from kernel!");
    })
    .spawn();
    thread.join();

    print_banner();

    let karg: KCmdlineArg = boot_info().kernel_cmdline.as_str().into();

    let initproc = Process::spawn_user_process(
        karg.get_initproc_path().unwrap(),
        karg.get_initproc_argv().to_vec(),
        karg.get_initproc_envp().to_vec(),
    )
    .expect("Run init process failed.");
    // Wait till initproc become zombie.
    while !initproc.status().is_zombie() {
        crate::thread::Thread::yield_now();
        ostd::cpu::sleep_for_interrupt();
    }

    // TODO: exit via qemu isa debug device should not be the only way.
    let exit_code = if initproc.status().exit_code() == 0 {
        QemuExitCode::Success
    } else {
        QemuExitCode::Failed
    };
    exit_qemu(exit_code);
}

fn print_banner() {
    println!("\x1B[36m");
    println!(
        r"
   _   ___ _____ ___ ___ ___ _  _   _   ___
  /_\ / __|_   _| __| _ \_ _| \| | /_\ / __|
 / _ \\__ \ | | | _||   /| || .` |/ _ \\__ \
/_/ \_\___/ |_| |___|_|_\___|_|\_/_/ \_\___/
"
    );
    println!("\x1B[0m");
}<|MERGE_RESOLUTION|>--- conflicted
+++ resolved
@@ -89,12 +89,7 @@
 }
 
 pub fn init() {
-<<<<<<< HEAD
-    // log::set_max_level(log::LevelFilter::Info);
-
-=======
     thread::init();
->>>>>>> 6ef74345
     util::random::init();
     driver::init();
     time::init();
