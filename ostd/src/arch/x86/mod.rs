// SPDX-License-Identifier: MPL-2.0

//! Platform-specific code for the x86 platform.

pub mod boot;
pub(crate) mod cpu;
pub mod device;
pub(crate) mod ex_table;
pub(crate) mod io;
pub mod iommu;
pub(crate) mod irq;
pub(crate) mod kernel;
pub(crate) mod mm;
pub(crate) mod pci;
pub mod qemu;
pub mod serial;
pub mod task;
pub mod timer;
pub mod trap;

use io::construct_io_mem_allocator_builder;
use spin::Once;
use x86::cpuid::{CpuId, FeatureInfo};

#[cfg(feature = "cvm_guest")]
pub(crate) mod tdx_guest;

use core::{
    arch::x86_64::{_rdrand64_step, _rdtsc},
    sync::atomic::Ordering,
};

use kernel::apic::ioapic;
use log::{info, warn};

#[cfg(feature = "cvm_guest")]
pub(crate) fn init_cvm_guest() {
    match ::tdx_guest::init_tdx() {
        Ok(td_info) => {
            crate::early_println!(
                "[kernel] Intel TDX initialized\n[kernel] td gpaw: {}, td attributes: {:?}",
                td_info.gpaw,
                td_info.attributes
            );
        }
        Err(::tdx_guest::tdcall::InitError::TdxGetVpInfoError(td_call_error)) => {
            panic!(
                "[kernel] Intel TDX not initialized, Failed to get TD info: {:?}",
                td_call_error
            );
        }
        // The machine has no TDX support.
        Err(_) => {}
    }
}

static CPU_FEATURES: Once<FeatureInfo> = Once::new();

/// Architecture-specific initialization on the bootstrapping processor.
///
/// It should be called when the heap and frame allocators are available.
///
/// # Safety
///
/// This function must be called only once in the boot context of the
/// bootstrapping processor.
pub(crate) unsafe fn late_init_on_bsp() {
    // SAFETY: This function is only called once on BSP.
    unsafe { trap::init() };
    irq::init();

    kernel::acpi::init();

    let io_mem_builder = construct_io_mem_allocator_builder();

    match kernel::apic::init(&io_mem_builder) {
        Ok(_) => {
            ioapic::init(&io_mem_builder);
        }
        Err(err) => {
            info!("APIC init error:{:?}", err);
            kernel::pic::enable();
        }
    }

    kernel::tsc::init_tsc_freq();
    timer::init_bsp();

    // SAFETY: We're on the BSP and we're ready to boot all APs.
    unsafe { crate::boot::smp::boot_all_aps() };

    if_tdx_enabled!({
    } else {
        match iommu::init(&io_mem_builder) {
            Ok(_) => {}
            Err(err) => warn!("IOMMU initialization error:{:?}", err),
        }
    });

    // Some driver like serial may use PIC
    kernel::pic::init();

    // SAFETY:
    // 1. All the system device memory have been removed from the builder.
    // 2. All the port I/O regions belonging to the system device are defined using the macros.
    // 3. `MAX_IO_PORT` defined in `crate::arch::io` is the maximum value specified by x86-64.
    unsafe { crate::io::init(io_mem_builder) };
}

/// Architecture-specific initialization on the application processor.
///
/// # Safety
///
/// This function must be called only once on each application processor.
/// And it should be called after the BSP's call to [`init_on_bsp`].
pub(crate) unsafe fn init_on_ap() {
    timer::init_ap();
}

pub(crate) fn interrupts_ack(irq_number: usize) {
    if !cpu::context::CpuException::is_cpu_exception(irq_number as u16) {
        kernel::apic::with_borrow(|apic| {
            apic.eoi();
        });
    }
}

/// Returns the frequency of TSC. The unit is Hz.
pub fn tsc_freq() -> u64 {
    kernel::tsc::TSC_FREQ.load(Ordering::Acquire)
}

/// Reads the current value of the processor’s time-stamp counter (TSC).
pub fn read_tsc() -> u64 {
    // SAFETY: It is safe to read a time-related counter.
    unsafe { _rdtsc() }
}

/// Reads a hardware generated 64-bit random value.
///
/// Returns None if no random value was generated.
pub fn read_random() -> Option<u64> {
    // Recommendation from "Intel® Digital Random Number Generator (DRNG) Software
    // Implementation Guide" - Section 5.2.1 and "Intel® 64 and IA-32 Architectures
    // Software Developer’s Manual" - Volume 1 - Section 7.3.17.1.
    const RETRY_LIMIT: usize = 10;

    for _ in 0..RETRY_LIMIT {
        let mut val = 0;
        let generated = unsafe { _rdrand64_step(&mut val) };
        if generated == 1 {
            return Some(val);
        }
    }
    None
}

fn has_avx() -> bool {
    use core::arch::x86_64::{__cpuid, __cpuid_count};

    let cpuid_result = unsafe { __cpuid(0) };
    if cpuid_result.eax < 1 {
        // CPUID function 1 is not supported
        return false;
    }

    let cpuid_result = unsafe { __cpuid_count(1, 0) };
    // Check for AVX (bit 28 of ecx)
    cpuid_result.ecx & (1 << 28) != 0
}

fn has_avx512() -> bool {
    use core::arch::x86_64::{__cpuid, __cpuid_count};

    let cpuid_result = unsafe { __cpuid(0) };
    if cpuid_result.eax < 7 {
        // CPUID function 7 is not supported
        return false;
    }

    let cpuid_result = unsafe { __cpuid_count(7, 0) };
    // Check for AVX-512 Foundation (bit 16 of ebx)
    cpuid_result.ebx & (1 << 16) != 0
}

pub(crate) fn enable_cpu_features() {
    use x86_64::registers::{control::Cr4Flags, model_specific::EferFlags, xcontrol::XCr0Flags};

    CPU_FEATURES.call_once(|| {
        let cpuid = CpuId::new();
        cpuid.get_feature_info().unwrap()
    });

    cpu::context::enable_essential_features();

    let mut cr4 = x86_64::registers::control::Cr4::read();
    cr4 |= Cr4Flags::FSGSBASE
        | Cr4Flags::OSXSAVE
        | Cr4Flags::OSFXSR
        | Cr4Flags::OSXMMEXCPT_ENABLE
        | Cr4Flags::PAGE_GLOBAL;
<<<<<<< HEAD
=======

>>>>>>> 5f714150
    // Check if PCID is supported by the CPU, PCID supported by ECX bit 17
    let ecx = unsafe { core::arch::x86_64::__cpuid(1).ecx };
    let pcid_supported = (ecx & (1 << 17)) != 0;

    if pcid_supported {
        cr4 |= Cr4Flags::PCID;
    }

    unsafe {
        x86_64::registers::control::Cr4::write(cr4);
    }

    // Store PCID support status in global variable
<<<<<<< HEAD
    crate::arch::x86::mm::PCID_ENABLED.store(
=======
    mm::PCID_ENABLED.store(
>>>>>>> 5f714150
        cr4.contains(Cr4Flags::PCID),
        core::sync::atomic::Ordering::Relaxed,
    );

    let mut xcr0 = x86_64::registers::xcontrol::XCr0::read();

    xcr0 |= XCr0Flags::SSE;

    if has_avx() {
        xcr0 |= XCr0Flags::AVX;
    }

    if has_avx512() {
        xcr0 |= XCr0Flags::OPMASK | XCr0Flags::ZMM_HI256 | XCr0Flags::HI16_ZMM;
    }

    unsafe {
        x86_64::registers::xcontrol::XCr0::write(xcr0);
    }

    unsafe {
        // enable non-executable page protection
        x86_64::registers::model_specific::Efer::update(|efer| {
            *efer |= EferFlags::NO_EXECUTE_ENABLE;
        });
    }
}

/// Inserts a TDX-specific code block.
///
/// This macro conditionally executes a TDX-specific code block based on the following conditions:
/// (1) The `cvm_guest` feature is enabled at compile time.
/// (2) The TDX feature is detected at runtime via `::tdx_guest::tdx_is_enabled()`.
///
/// If both conditions are met, the `if_block` is executed. If an `else_block` is provided, it will be executed
/// when either the `cvm_guest` feature is not enabled or the TDX feature is not detected at runtime.
#[macro_export]
macro_rules! if_tdx_enabled {
    // Match when there is an else block
    ($if_block:block else $else_block:block) => {{
        #[cfg(feature = "cvm_guest")]
        {
            if ::tdx_guest::tdx_is_enabled() {
                $if_block
            } else {
                $else_block
            }
        }
        #[cfg(not(feature = "cvm_guest"))]
        {
            $else_block
        }
    }};
    // Match when there is no else block
    ($if_block:block) => {{
        #[cfg(feature = "cvm_guest")]
        {
            if ::tdx_guest::tdx_is_enabled() {
                $if_block
            }
        }
    }};
}

pub use if_tdx_enabled;<|MERGE_RESOLUTION|>--- conflicted
+++ resolved
@@ -199,10 +199,6 @@
         | Cr4Flags::OSFXSR
         | Cr4Flags::OSXMMEXCPT_ENABLE
         | Cr4Flags::PAGE_GLOBAL;
-<<<<<<< HEAD
-=======
-
->>>>>>> 5f714150
     // Check if PCID is supported by the CPU, PCID supported by ECX bit 17
     let ecx = unsafe { core::arch::x86_64::__cpuid(1).ecx };
     let pcid_supported = (ecx & (1 << 17)) != 0;
@@ -216,11 +212,7 @@
     }
 
     // Store PCID support status in global variable
-<<<<<<< HEAD
-    crate::arch::x86::mm::PCID_ENABLED.store(
-=======
     mm::PCID_ENABLED.store(
->>>>>>> 5f714150
         cr4.contains(Cr4Flags::PCID),
         core::sync::atomic::Ordering::Relaxed,
     );
