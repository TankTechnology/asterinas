// SPDX-License-Identifier: MPL-2.0

//! Platform-specific code for the x86 platform.

mod allocator;
pub mod boot;
pub(crate) mod cpu;
pub mod device;
pub(crate) mod ex_table;
pub mod iommu;
pub(crate) mod irq;
pub(crate) mod kernel;
pub(crate) mod mm;
pub(crate) mod pci;
pub mod qemu;
pub mod serial;
pub mod task;
pub mod timer;
pub mod trap;

use allocator::construct_io_mem_allocator_builder;
use cfg_if::cfg_if;
use spin::Once;
use x86::cpuid::{CpuId, FeatureInfo};

use crate::if_tdx_enabled;

cfg_if! {
    if #[cfg(feature = "cvm_guest")] {
        pub(crate) mod tdx_guest;

        use ::tdx_guest::{init_tdx, tdcall::InitError};
    }
}

use core::{
    arch::x86_64::{_rdrand64_step, _rdtsc},
    sync::atomic::Ordering,
};

use kernel::apic::ioapic;
use log::{info, warn};

#[cfg(feature = "cvm_guest")]
pub(crate) fn init_cvm_guest() {
    match init_tdx() {
        Ok(td_info) => {
            crate::early_println!(
                "[kernel] Intel TDX initialized\n[kernel] td gpaw: {}, td attributes: {:?}",
                td_info.gpaw,
                td_info.attributes
            );
        }
        Err(InitError::TdxGetVpInfoError(td_call_error)) => {
            panic!(
                "[kernel] Intel TDX not initialized, Failed to get TD info: {:?}",
                td_call_error
            );
        }
        // The machine has no TDX support.
        Err(_) => {}
    }
}

static CPU_FEATURES: Once<FeatureInfo> = Once::new();

/// Architecture-specific initialization on the bootstrapping processor.
///
/// It should be called when the heap and frame allocators are available.
///
/// # Safety
///
/// This function must be called only once on the bootstrapping processor.
pub(crate) unsafe fn late_init_on_bsp() {
    // SAFETY: this function is only called once on BSP.
    unsafe {
        crate::arch::trap::init(true);
    }
    irq::init();

    kernel::acpi::init();

    let io_mem_builder = construct_io_mem_allocator_builder();

    match kernel::apic::init(&io_mem_builder) {
        Ok(_) => {
            ioapic::init(&io_mem_builder);
        }
        Err(err) => {
            info!("APIC init error:{:?}", err);
            kernel::pic::enable();
        }
    }

    kernel::tsc::init_tsc_freq();
    timer::init_bsp();

    // SAFETY: we're on the BSP and we're ready to boot all APs.
    unsafe { crate::boot::smp::boot_all_aps() };

    if_tdx_enabled!({
    } else {
        match iommu::init(&io_mem_builder) {
            Ok(_) => {}
            Err(err) => warn!("IOMMU initialization error:{:?}", err),
        }
    });

    // Some driver like serial may use PIC
    kernel::pic::init();

    // SAFETY: All the system device memory I/Os have been removed from the builder.
    unsafe {
        crate::io::init(io_mem_builder);
    }
}

/// Architecture-specific initialization on the application processor.
///
/// # Safety
///
/// This function must be called only once on each application processor.
/// And it should be called after the BSP's call to [`init_on_bsp`].
pub(crate) unsafe fn init_on_ap() {
    timer::init_ap();
}

pub(crate) fn interrupts_ack(irq_number: usize) {
    if !cpu::context::CpuException::is_cpu_exception(irq_number as u16) {
        kernel::apic::with_borrow(|apic| {
            apic.eoi();
        });
    }
}

/// Returns the frequency of TSC. The unit is Hz.
pub fn tsc_freq() -> u64 {
    kernel::tsc::TSC_FREQ.load(Ordering::Acquire)
}

/// Reads the current value of the processor’s time-stamp counter (TSC).
pub fn read_tsc() -> u64 {
    // SAFETY: It is safe to read a time-related counter.
    unsafe { _rdtsc() }
}

/// Reads a hardware generated 64-bit random value.
///
/// Returns None if no random value was generated.
pub fn read_random() -> Option<u64> {
    // Recommendation from "Intel® Digital Random Number Generator (DRNG) Software
    // Implementation Guide" - Section 5.2.1 and "Intel® 64 and IA-32 Architectures
    // Software Developer’s Manual" - Volume 1 - Section 7.3.17.1.
    const RETRY_LIMIT: usize = 10;

    for _ in 0..RETRY_LIMIT {
        let mut val = 0;
        let generated = unsafe { _rdrand64_step(&mut val) };
        if generated == 1 {
            return Some(val);
        }
    }
    None
}

fn has_avx() -> bool {
    use core::arch::x86_64::{__cpuid, __cpuid_count};

    let cpuid_result = unsafe { __cpuid(0) };
    if cpuid_result.eax < 1 {
        // CPUID function 1 is not supported
        return false;
    }

    let cpuid_result = unsafe { __cpuid_count(1, 0) };
    // Check for AVX (bit 28 of ecx)
    cpuid_result.ecx & (1 << 28) != 0
}

fn has_avx512() -> bool {
    use core::arch::x86_64::{__cpuid, __cpuid_count};

    let cpuid_result = unsafe { __cpuid(0) };
    if cpuid_result.eax < 7 {
        // CPUID function 7 is not supported
        return false;
    }

    let cpuid_result = unsafe { __cpuid_count(7, 0) };
    // Check for AVX-512 Foundation (bit 16 of ebx)
    cpuid_result.ebx & (1 << 16) != 0
}

pub(crate) fn enable_cpu_features() {
    use x86_64::registers::{control::Cr4Flags, model_specific::EferFlags, xcontrol::XCr0Flags};

    CPU_FEATURES.call_once(|| {
        let cpuid = CpuId::new();
        cpuid.get_feature_info().unwrap()
    });

    cpu::context::enable_essential_features();

    let mut cr4 = x86_64::registers::control::Cr4::read();
    cr4 |= Cr4Flags::FSGSBASE
        | Cr4Flags::OSXSAVE
        | Cr4Flags::OSFXSR
        | Cr4Flags::OSXMMEXCPT_ENABLE
        | Cr4Flags::PAGE_GLOBAL;
    
    // Check if PCID is supported by the CPU, PCID supported by ECX bit 17
    let ecx = unsafe { core::arch::x86_64::__cpuid(1).ecx };
    let pcid_supported = (ecx & (1 << 17)) != 0;

    if pcid_supported {
        cr4 |= Cr4Flags::PCID;
    } 
    
<<<<<<< HEAD
    early_println!("[x86] PCID supported: {}", pcid_supported);

=======
>>>>>>> 6b5804c5
    unsafe {
        x86_64::registers::control::Cr4::write(cr4);
    }

    // Store PCID support status in global variable
    crate::arch::x86::mm::PCID_ENABLED.store(cr4.contains(Cr4Flags::PCID), core::sync::atomic::Ordering::Relaxed);

    let mut xcr0 = x86_64::registers::xcontrol::XCr0::read();

    xcr0 |= XCr0Flags::SSE;

    if has_avx() {
        xcr0 |= XCr0Flags::AVX;
    }

    if has_avx512() {
        xcr0 |= XCr0Flags::OPMASK | XCr0Flags::ZMM_HI256 | XCr0Flags::HI16_ZMM;
    }

    unsafe {
        x86_64::registers::xcontrol::XCr0::write(xcr0);
    }

    unsafe {
        // enable non-executable page protection
        x86_64::registers::model_specific::Efer::update(|efer| {
            *efer |= EferFlags::NO_EXECUTE_ENABLE;
        });
    }
}

/// Inserts a TDX-specific code block.
///
/// This macro conditionally executes a TDX-specific code block based on the following conditions:
/// (1) The `cvm_guest` feature is enabled at compile time.
/// (2) The TDX feature is detected at runtime via `::tdx_guest::tdx_is_enabled()`.
///
/// If both conditions are met, the `if_block` is executed. If an `else_block` is provided, it will be executed
/// when either the `cvm_guest` feature is not enabled or the TDX feature is not detected at runtime.
#[macro_export]
macro_rules! if_tdx_enabled {
    // Match when there is an else block
    ($if_block:block else $else_block:block) => {{
        #[cfg(feature = "cvm_guest")]
        {
            if ::tdx_guest::tdx_is_enabled() {
                $if_block
            } else {
                $else_block
            }
        }
        #[cfg(not(feature = "cvm_guest"))]
        {
            $else_block
        }
    }};
    // Match when there is no else block
    ($if_block:block) => {{
        #[cfg(feature = "cvm_guest")]
        {
            if ::tdx_guest::tdx_is_enabled() {
                $if_block
            }
        }
    }};
}<|MERGE_RESOLUTION|>--- conflicted
+++ resolved
@@ -216,11 +216,6 @@
         cr4 |= Cr4Flags::PCID;
     } 
     
-<<<<<<< HEAD
-    early_println!("[x86] PCID supported: {}", pcid_supported);
-
-=======
->>>>>>> 6b5804c5
     unsafe {
         x86_64::registers::control::Cr4::write(cr4);
     }
