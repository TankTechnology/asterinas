--- conflicted
+++ resolved
@@ -63,13 +63,8 @@
 
     /// Finds and sets a free bit in the bitmap.
     ///
-<<<<<<< HEAD
     /// Returns the allocated ASID if successful, or `None` if no free ASIDs are available.
     fn find_and_set_free_bit(&mut self) -> Option<u16> {
-=======
-    /// Returns the allocated ASID, or `ASID_FLUSH_REQUIRED` if no ASIDs are available.
-    fn allocate(&mut self) -> u16 {
->>>>>>> 4f84ff6c
         ASID_STATS.record_bitmap_search();
         
         // Try to find a free ASID starting from `next`
@@ -173,49 +168,7 @@
 /// Returns the allocated ASID, or `ASID_FLUSH_REQUIRED` if no ASIDs are available.
 pub fn allocate() -> u16 {
     let (result, time_cycles) = profile_asid_operation!({
-<<<<<<< HEAD
         ASID_MANAGER.lock().allocate()
-=======
-        let bitmap_asid = ASID_ALLOCATOR.lock().allocate();
-        if bitmap_asid != ASID_FLUSH_REQUIRED {
-            let mut asid_map = ASID_MAP.lock();
-            let generation = current_generation();
-            asid_map.insert(bitmap_asid, generation);
-            bitmap_asid
-        } else {
-            // If bitmap allocation failed, try BTreeMap
-            let mut asid_map = ASID_MAP.lock();
-            let generation = current_generation();
-
-            // Try to find a free ASID
-            if let Some(asid) = find_free_asid(&mut asid_map, generation) {
-                asid
-            } else {
-                // If no free ASID found, increment generation and reset bitmap
-                increment_generation();
-
-                // Reset bitmap allocator
-                *ASID_ALLOCATOR.lock() = AsidAllocator::new();
-
-                // Try again
-                let new_generation = current_generation();
-                let bitmap_asid = ASID_ALLOCATOR.lock().allocate();
-                if bitmap_asid != ASID_FLUSH_REQUIRED {
-                    let mut asid_map = ASID_MAP.lock();
-                    asid_map.insert(bitmap_asid, new_generation);
-                    bitmap_asid
-                } else {
-                    let mut asid_map = ASID_MAP.lock();
-                    if let Some(asid) = find_free_asid(&mut asid_map, new_generation) {
-                        asid
-                    } else {
-                        // If still no ASID available, return ASID_FLUSH_REQUIRED
-                        ASID_FLUSH_REQUIRED
-                    }
-                }
-            }
-        }
->>>>>>> 4f84ff6c
     });
     
     if result == ASID_FLUSH_REQUIRED {
@@ -227,30 +180,6 @@
     result
 }
 
-<<<<<<< HEAD
-
-=======
-/// Finds a free ASID in the range of ASID_MIN to ASID_CAP.
-///
-/// Returns the found ASID if it is free, otherwise returns `None`.
-fn find_free_asid(
-    asid_map: &mut impl core::ops::DerefMut<Target = BTreeMap<u16, u16>>,
-    generation: u16,
-) -> Option<u16> {
-    ASID_STATS.record_map_search();
-    
-    // Search for a free ASID in the range of ASID_MIN to ASID_CAP
-    for asid in ASID_MIN..=ASID_CAP {
-        if let Entry::Vacant(e) = asid_map.entry(asid) {
-            log::debug!("[ASID] Found free ASID: {}", asid);
-            e.insert(generation);
-            ASID_STATS.record_asid_reuse(asid);
-            return Some(asid);
-        }
-    }
-    None
-}
->>>>>>> 4f84ff6c
 
 /// Deallocates an ASID.
 pub fn deallocate(asid: u16) {
@@ -259,20 +188,9 @@
     }
 
     let (_, time_cycles) = profile_asid_operation!({
-<<<<<<< HEAD
         // Only deallocate from bitmap if it's in the valid range for the bitmap
         if (ASID_MIN..ASID_CAP).contains(&asid) {
             ASID_MANAGER.lock().deallocate(asid);
-=======
-        let mut asid_map = ASID_MAP.lock();
-
-        // Remove from map first
-        asid_map.remove(&asid);
-
-        // Only deallocate from bitmap if it's in the valid range for the bitmap
-        if (ASID_MIN..ASID_CAP).contains(&asid) {
-            ASID_ALLOCATOR.lock().deallocate(asid);
->>>>>>> 4f84ff6c
         }
     });
     
@@ -288,19 +206,5 @@
 ///
 /// This is called when we run out of ASIDs and need to flush all TLBs.
 pub fn increment_generation() {
-<<<<<<< HEAD
     ASID_MANAGER.lock().increment_generation();
-=======
-    let next_generation = ASID_GENERATION.load(Ordering::Acquire).wrapping_add(1);
-
-    // Clear the ASID map
-    let mut asid_map = ASID_MAP.lock();
-    asid_map.clear();
-
-    // Update the generation
-    ASID_GENERATION.store(next_generation, Ordering::Release);
-    
-    // Record the generation rollover
-    ASID_STATS.record_generation_rollover(next_generation);
->>>>>>> 4f84ff6c
 }