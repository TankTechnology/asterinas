// SPDX-License-Identifier: MPL-2.0

//! Virtual memory space management.
//!
//! The [`VmSpace`] struct is provided to manage the virtual memory space of a
//! user. Cursors are used to traverse and modify over the virtual memory space
//! concurrently. The VM space cursor [`self::Cursor`] is just a wrapper over
//! the page table cursor [`super::page_table::Cursor`], providing efficient,
//! powerful concurrent accesses to the page table, and suffers from the same
//! validity concerns as described in [`super::page_table::cursor`].

use core::{ops::Range, sync::atomic::Ordering};

use crate::{
    arch::mm::{
        current_page_table_paddr, invpcid_all_excluding_global, tlb_flush_all_excluding_global,
        PageTableEntry, PagingConsts,
    },
    cpu::{AtomicCpuSet, CpuSet, PinCurrentCpu},
    cpu_local_cell,
    mm::{
        asid_allocation::{self, ASID_FLUSH_REQUIRED},
        io::Fallible,
        kspace::KERNEL_PAGE_TABLE,
        page_table::{self, PageTable, PageTableItem, UserMode},
        tlb::{TlbFlushOp, TlbFlusher, FLUSH_ALL_RANGE_THRESHOLD},
        PageProperty, UFrame, VmReader, VmWriter, MAX_USERSPACE_VADDR,
    },
    prelude::*,
    sync::{PreemptDisabled, RwLock, RwLockReadGuard},
    task::{disable_preempt, DisabledPreemptGuard},
    Error,
};

/// A virtual address space for user-mode tasks, enabling safe manipulation of user-space memory.
///
/// The `VmSpace` type provides memory isolation guarantees between user-space and
/// kernel-space. For example, given an arbitrary user-space pointer, one can read and
/// write the memory location referred to by the user-space pointer without the risk of
/// breaking the memory safety of the kernel space.
///
/// # Task Association Semantics
///
/// As far as OSTD is concerned, a `VmSpace` is not necessarily associated with a task. Once a
/// `VmSpace` is activated (see [`VmSpace::activate`]), it remains activated until another
/// `VmSpace` is activated **possibly by another task running on the same CPU**.
///
/// This means that it's up to the kernel to ensure that a task's `VmSpace` is always activated
/// while the task is running. This can be done by using the injected post schedule handler
/// (see [`inject_post_schedule_handler`]) to always activate the correct `VmSpace` after each
/// context switch.
///
/// If the kernel otherwise decides not to ensure that the running task's `VmSpace` is always
/// activated, the kernel must deal with race conditions when calling methods that require the
/// `VmSpace` to be activated, e.g., [`UserMode::execute`], [`VmSpace::reader`],
/// [`VmSpace::writer`]. Otherwise, the behavior is unspecified, though it's guaranteed _not_ to
/// compromise the kernel's memory safety.
///
/// # Memory Backing
///
/// A newly-created `VmSpace` is not backed by any physical memory pages. To
/// provide memory pages for a `VmSpace`, one can allocate and map physical
/// memory ([`UFrame`]s) to the `VmSpace` using the cursor.
///
/// A `VmSpace` can also attach a page fault handler, which will be invoked to
/// handle page faults generated from user space.
///
/// [`inject_post_schedule_handler`]: crate::task::inject_post_schedule_handler
/// [`UserMode::execute`]: crate::user::UserMode::execute
#[derive(Debug)]
pub struct VmSpace {
    pt: PageTable<UserMode>,
    /// A CPU can only activate a `VmSpace` when no mutable cursors are alive.
    /// Cursors hold read locks and activation require a write lock.
    activation_lock: RwLock<()>,
    cpus: AtomicCpuSet,
    /// ASID
    asid: u16,
    asid_generation: u16,
}

impl VmSpace {
    /// Creates a new VM address space.
    pub fn new() -> Self {
        Self {
            pt: KERNEL_PAGE_TABLE.get().unwrap().create_user_page_table(),
            activation_lock: RwLock::new(()),
            cpus: AtomicCpuSet::new(CpuSet::new_empty()),
            asid: asid_allocation::allocate(),
            asid_generation: asid_allocation::current_generation(),
        }
    }

    /// Returns the ASID of this VM space.
    pub fn asid(&self) -> u16 {
        self.asid
    }

    /// Returns the ASID generation of this VM space.
    pub fn asid_generation(&self) -> u16 {
        self.asid_generation
    }

    /// Clears the user space mappings in the page table.
    ///
    /// This method returns error if the page table is activated on any other
    /// CPUs or there are any cursors alive.
    pub fn clear(&self) -> core::result::Result<(), VmSpaceClearError> {
        let preempt_guard = disable_preempt();
        let _guard = self
            .activation_lock
            .try_write()
            .ok_or(VmSpaceClearError::CursorsAlive)?;

        let cpus = self.cpus.load(Ordering::Relaxed);
        let cpu = preempt_guard.current_cpu();
        let cpus_set_is_empty = cpus.is_empty();
        let cpus_set_is_single_self = cpus.count() == 1 && cpus.contains(cpu);

        if cpus_set_is_empty || cpus_set_is_single_self {
            // SAFETY: We have ensured that the page table is not activated on
            // other CPUs and no cursors are alive.
            unsafe { self.pt.clear() };
            if cpus_set_is_single_self {
                tlb_flush_all_excluding_global();
            }
            Ok(())
        } else {
            Err(VmSpaceClearError::PageTableActivated(cpus))
        }
    }

    /// Gets an immutable cursor in the virtual address range.
    ///
    /// The cursor behaves like a lock guard, exclusively owning a sub-tree of
    /// the page table, preventing others from creating a cursor in it. So be
    /// sure to drop the cursor as soon as possible.
    ///
    /// The creation of the cursor may block if another cursor having an
    /// overlapping range is alive.
    pub fn cursor(&self, va: &Range<Vaddr>) -> Result<Cursor<'_>> {
        Ok(self.pt.cursor(va).map(Cursor)?)
    }

    /// Gets an mutable cursor in the virtual address range.
    ///
    /// The same as [`Self::cursor`], the cursor behaves like a lock guard,
    /// exclusively owning a sub-tree of the page table, preventing others
    /// from creating a cursor in it. So be sure to drop the cursor as soon as
    /// possible.
    ///
    /// The creation of the cursor may block if another cursor having an
    /// overlapping range is alive. The modification to the mapping by the
    /// cursor may also block or be overridden the mapping of another cursor.
    pub fn cursor_mut(&self, va: &Range<Vaddr>) -> Result<CursorMut<'_, '_>> {
        Ok(self.pt.cursor_mut(va).map(|pt_cursor| {
            let activation_lock = self.activation_lock.read();

            CursorMut {
                pt_cursor,
                activation_lock,
                flusher: TlbFlusher::new(self.cpus.load(Ordering::Relaxed), disable_preempt()),
            }
        })?)
    }

    /// Activates the page table on the current CPU.
    pub fn activate(self: &Arc<Self>) {
        let preempt_guard = disable_preempt();
        let cpu = preempt_guard.current_cpu();

        let last_ptr = ACTIVATED_VM_SPACE.load();

        if last_ptr == Arc::as_ptr(self) {
            return;
        }

        // Ensure no mutable cursors (which holds read locks) are alive before
        // we add the CPU to the CPU set.
        let _activation_lock = self.activation_lock.write();

        let current_generation = asid_allocation::current_generation();
        let need_flush =
            self.asid == ASID_FLUSH_REQUIRED || self.asid_generation != current_generation;

        if need_flush {
            unsafe {
                invpcid_all_excluding_global();
            }
        }

        // Record ourselves in the CPU set and the activated VM space pointer.
        self.cpus.add(cpu, Ordering::Relaxed);
        let self_ptr = Arc::into_raw(Arc::clone(self)) as *mut VmSpace;
        ACTIVATED_VM_SPACE.store(self_ptr);

        if !last_ptr.is_null() {
            // SAFETY: The pointer is cast from an `Arc` when it's activated
            // the last time, so it can be restored and only restored once.
            let last = unsafe { Arc::from_raw(last_ptr) };
            last.cpus.remove(cpu, Ordering::Relaxed);
        }

        self.pt.activate_with_asid(self.asid);
    }

    /// Creates a reader to read data from the user space of the current task.
    ///
    /// Returns `Err` if this `VmSpace` is not belonged to the user space of the current task
    /// or the `vaddr` and `len` do not represent a user space memory range.
    ///
    /// Users must ensure that no other page table is activated in the current task during the
    /// lifetime of the created `VmReader`. This guarantees that the `VmReader` can operate correctly.
    pub fn reader(&self, vaddr: Vaddr, len: usize) -> Result<VmReader<'_, Fallible>> {
        if current_page_table_paddr() != unsafe { self.pt.root_paddr() } {
            return Err(Error::AccessDenied);
        }

        if vaddr.checked_add(len).unwrap_or(usize::MAX) > MAX_USERSPACE_VADDR {
            return Err(Error::AccessDenied);
        }

        // SAFETY: The memory range is in user space, as checked above.
        Ok(unsafe { VmReader::<Fallible>::from_user_space(vaddr as *const u8, len) })
    }

    /// Creates a writer to write data into the user space.
    ///
    /// Returns `Err` if this `VmSpace` is not belonged to the user space of the current task
    /// or the `vaddr` and `len` do not represent a user space memory range.
    ///
    /// Users must ensure that no other page table is activated in the current task during the
    /// lifetime of the created `VmWriter`. This guarantees that the `VmWriter` can operate correctly.
    pub fn writer(&self, vaddr: Vaddr, len: usize) -> Result<VmWriter<'_, Fallible>> {
        if current_page_table_paddr() != unsafe { self.pt.root_paddr() } {
            return Err(Error::AccessDenied);
        }

        if vaddr.checked_add(len).unwrap_or(usize::MAX) > MAX_USERSPACE_VADDR {
            return Err(Error::AccessDenied);
        }

        // `VmWriter` is neither `Sync` nor `Send`, so it will not live longer than the current
        // task. This ensures that the correct page table is activated during the usage period of
        // the `VmWriter`.
        //
        // SAFETY: The memory range is in user space, as checked above.
        Ok(unsafe { VmWriter::<Fallible>::from_user_space(vaddr as *mut u8, len) })
    }
}

impl Drop for VmSpace {
    fn drop(&mut self) {
        // Ensure the VmSpace is not activated on any CPU
<<<<<<< HEAD
        let cpus = self.cpus.load();
        assert!(cpus.is_empty(), "attempt to drop an activated VmSpace");
=======
        // let cpus = self.cpus.load();
        // assert!(cpus.is_empty(), "attempt to drop an activated VmSpace");
>>>>>>> 5f714150

        asid_allocation::deallocate(self.asid);
    }
}

impl Default for VmSpace {
    fn default() -> Self {
        Self::new()
    }
}

/// An error that may occur when doing [`VmSpace::clear`].
#[derive(Debug)]
pub enum VmSpaceClearError {
    /// The page table is activated on other CPUs.
    ///
    /// The activated CPUs detected are contained in the error.
    PageTableActivated(CpuSet),
    /// There are still cursors alive.
    CursorsAlive,
}

/// The cursor for querying over the VM space without modifying it.
///
/// It exclusively owns a sub-tree of the page table, preventing others from
/// reading or modifying the same sub-tree. Two read-only cursors can not be
/// created from the same virtual address range either.
pub struct Cursor<'a>(page_table::Cursor<'a, UserMode, PageTableEntry, PagingConsts>);

impl Iterator for Cursor<'_> {
    type Item = VmItem;

    fn next(&mut self) -> Option<Self::Item> {
        let result = self.query();
        if result.is_ok() {
            self.0.move_forward();
        }
        result.ok()
    }
}

impl Cursor<'_> {
    /// Query about the current slot.
    ///
    /// This function won't bring the cursor to the next slot.
    pub fn query(&mut self) -> Result<VmItem> {
        Ok(self.0.query().map(|item| item.try_into().unwrap())?)
    }

    /// Jump to the virtual address.
    pub fn jump(&mut self, va: Vaddr) -> Result<()> {
        self.0.jump(va)?;
        Ok(())
    }

    /// Get the virtual address of the current slot.
    pub fn virt_addr(&self) -> Vaddr {
        self.0.virt_addr()
    }
}

/// The cursor for modifying the mappings in VM space.
///
/// It exclusively owns a sub-tree of the page table, preventing others from
/// reading or modifying the same sub-tree.
pub struct CursorMut<'a, 'b> {
    pt_cursor: page_table::CursorMut<'a, UserMode, PageTableEntry, PagingConsts>,
    #[expect(dead_code)]
    activation_lock: RwLockReadGuard<'b, (), PreemptDisabled>,
    // We have a read lock so the CPU set in the flusher is always a superset
    // of actual activated CPUs.
    flusher: TlbFlusher<DisabledPreemptGuard>,
}

impl CursorMut<'_, '_> {
    /// Query about the current slot.
    ///
    /// This is the same as [`Cursor::query`].
    ///
    /// This function won't bring the cursor to the next slot.
    pub fn query(&mut self) -> Result<VmItem> {
        Ok(self
            .pt_cursor
            .query()
            .map(|item| item.try_into().unwrap())?)
    }

    /// Jump to the virtual address.
    ///
    /// This is the same as [`Cursor::jump`].
    pub fn jump(&mut self, va: Vaddr) -> Result<()> {
        self.pt_cursor.jump(va)?;
        Ok(())
    }

    /// Get the virtual address of the current slot.
    pub fn virt_addr(&self) -> Vaddr {
        self.pt_cursor.virt_addr()
    }

    /// Get the dedicated TLB flusher for this cursor.
    pub fn flusher(&mut self) -> &mut TlbFlusher<DisabledPreemptGuard> {
        &mut self.flusher
    }

    /// Map a frame into the current slot.
    ///
    /// This method will bring the cursor to the next slot after the modification.
    pub fn map(&mut self, frame: UFrame, prop: PageProperty) {
        let start_va = self.virt_addr();
        // SAFETY: It is safe to map untyped memory into the userspace.
        let old = unsafe { self.pt_cursor.map(frame.into(), prop) };

        if let Some(old) = old {
            self.flusher
                .issue_tlb_flush_with(TlbFlushOp::Address(start_va), old);
            self.flusher.dispatch_tlb_flush();
        }
    }

    /// Clear the mapping starting from the current slot.
    ///
    /// This method will bring the cursor forward by `len` bytes in the virtual
    /// address space after the modification.
    ///
    /// Already-absent mappings encountered by the cursor will be skipped. It
    /// is valid to unmap a range that is not mapped.
    ///
    /// It must issue and dispatch a TLB flush after the operation. Otherwise,
    /// the memory safety will be compromised. Please call this function less
    /// to avoid the overhead of TLB flush. Using a large `len` is wiser than
    /// splitting the operation into multiple small ones.
    ///
    /// # Panics
    ///
    /// This method will panic if `len` is not page-aligned.
    pub fn unmap(&mut self, len: usize) {
        assert!(len % super::PAGE_SIZE == 0);
        let end_va = self.virt_addr() + len;
        let tlb_prefer_flush_all = len > FLUSH_ALL_RANGE_THRESHOLD;

        loop {
            // SAFETY: It is safe to un-map memory in the userspace.
            let result = unsafe { self.pt_cursor.take_next(end_va - self.virt_addr()) };
            match result {
                PageTableItem::Mapped { va, page, .. } => {
                    if !self.flusher.need_remote_flush() && tlb_prefer_flush_all {
                        // Only on single-CPU cases we can drop the page immediately before flushing.
                        drop(page);
                        continue;
                    }
                    self.flusher
                        .issue_tlb_flush_with(TlbFlushOp::Address(va), page);
                }
                PageTableItem::NotMapped { .. } => {
                    break;
                }
                PageTableItem::MappedUntracked { .. } => {
                    panic!("found untracked memory mapped into `VmSpace`");
                }
            }
        }

        if !self.flusher.need_remote_flush() && tlb_prefer_flush_all {
            self.flusher.issue_tlb_flush(TlbFlushOp::All);
        }

        self.flusher.dispatch_tlb_flush();
    }

    /// Applies the operation to the next slot of mapping within the range.
    ///
    /// The range to be found in is the current virtual address with the
    /// provided length.
    ///
    /// The function stops and yields the actually protected range if it has
    /// actually protected a page, no matter if the following pages are also
    /// required to be protected.
    ///
    /// It also makes the cursor moves forward to the next page after the
    /// protected one. If no mapped pages exist in the following range, the
    /// cursor will stop at the end of the range and return [`None`].
    ///
    /// Note that it will **NOT** flush the TLB after the operation. Please
    /// make the decision yourself on when and how to flush the TLB using
    /// [`Self::flusher`].
    ///
    /// # Panics
    ///
    /// This function will panic if:
    ///  - the range to be protected is out of the range where the cursor
    ///    is required to operate;
    ///  - the specified virtual address range only covers a part of a page.
    pub fn protect_next(
        &mut self,
        len: usize,
        mut op: impl FnMut(&mut PageProperty),
    ) -> Option<Range<Vaddr>> {
        // SAFETY: It is safe to protect memory in the userspace.
        unsafe { self.pt_cursor.protect_next(len, &mut op) }
    }

    /// Copies the mapping from the given cursor to the current cursor.
    ///
    /// All the mappings in the current cursor's range must be empty. The
    /// function allows the source cursor to operate on the mapping before
    /// the copy happens. So it is equivalent to protect then duplicate.
    /// Only the mapping is copied, the mapped pages are not copied.
    ///
    /// After the operation, both cursors will advance by the specified length.
    ///
    /// Note that it will **NOT** flush the TLB after the operation. Please
    /// make the decision yourself on when and how to flush the TLB using
    /// the source's [`CursorMut::flusher`].
    ///
    /// # Panics
    ///
    /// This function will panic if:
    ///  - either one of the range to be copied is out of the range where any
    ///    of the cursor is required to operate;
    ///  - either one of the specified virtual address ranges only covers a
    ///    part of a page.
    ///  - the current cursor's range contains mapped pages.
    pub fn copy_from(
        &mut self,
        src: &mut Self,
        len: usize,
        op: &mut impl FnMut(&mut PageProperty),
    ) {
        // SAFETY: Operations on user memory spaces are safe if it doesn't
        // involve dropping any pages.
        unsafe { self.pt_cursor.copy_from(&mut src.pt_cursor, len, op) }
    }
}

cpu_local_cell! {
    /// The `Arc` pointer to the activated VM space on this CPU. If the pointer
    /// is NULL, it means that the activated page table is merely the kernel
    /// page table.
    // TODO: If we are enabling ASID, we need to maintain the TLB state of each
    // CPU, rather than merely the activated `VmSpace`. When ASID is enabled,
    // the non-active `VmSpace`s can still have their TLB entries in the CPU!
    static ACTIVATED_VM_SPACE: *const VmSpace = core::ptr::null();
}

#[cfg(ktest)]
pub(crate) fn get_activated_vm_space() -> Option<*const VmSpace> {
    let ptr = ACTIVATED_VM_SPACE.load();
    if ptr.is_null() {
        None
    } else {
        // SAFETY: The pointer is only set to a valid `Arc` pointer.
        Some(ptr)
    }
}

/// The result of a query over the VM space.
#[derive(Debug)]
pub enum VmItem {
    /// The current slot is not mapped.
    NotMapped {
        /// The virtual address of the slot.
        va: Vaddr,
        /// The length of the slot.
        len: usize,
    },
    /// The current slot is mapped.
    Mapped {
        /// The virtual address of the slot.
        va: Vaddr,
        /// The mapped frame.
        frame: UFrame,
        /// The property of the slot.
        prop: PageProperty,
    },
}

impl PartialEq for VmItem {
    fn eq(&self, other: &Self) -> bool {
        match (self, other) {
            // The `len` varies, so we only compare `va`.
            (VmItem::NotMapped { va: va1, len: _ }, VmItem::NotMapped { va: va2, len: _ }) => {
                va1 == va2
            }
            (
                VmItem::Mapped {
                    va: va1,
                    frame: frame1,
                    prop: prop1,
                },
                VmItem::Mapped {
                    va: va2,
                    frame: frame2,
                    prop: prop2,
                },
            ) => va1 == va2 && frame1.start_paddr() == frame2.start_paddr() && prop1 == prop2,
            _ => false,
        }
    }
}

impl TryFrom<PageTableItem> for VmItem {
    type Error = &'static str;

    fn try_from(item: PageTableItem) -> core::result::Result<Self, Self::Error> {
        match item {
            PageTableItem::NotMapped { va, len } => Ok(VmItem::NotMapped { va, len }),
            PageTableItem::Mapped { va, page, prop } => Ok(VmItem::Mapped {
                va,
                frame: page
                    .try_into()
                    .map_err(|_| "found typed memory mapped into `VmSpace`")?,
                prop,
            }),
            PageTableItem::MappedUntracked { .. } => {
                Err("found untracked memory mapped into `VmSpace`")
            }
        }
    }
}<|MERGE_RESOLUTION|>--- conflicted
+++ resolved
@@ -252,13 +252,8 @@
 impl Drop for VmSpace {
     fn drop(&mut self) {
         // Ensure the VmSpace is not activated on any CPU
-<<<<<<< HEAD
-        let cpus = self.cpus.load();
-        assert!(cpus.is_empty(), "attempt to drop an activated VmSpace");
-=======
         // let cpus = self.cpus.load();
         // assert!(cpus.is_empty(), "attempt to drop an activated VmSpace");
->>>>>>> 5f714150
 
         asid_allocation::deallocate(self.asid);
     }
